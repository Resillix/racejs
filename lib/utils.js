--- conflicted
+++ resolved
@@ -55,34 +55,6 @@
 };
 
 /**
-<<<<<<< HEAD
-=======
- * Check if `path` looks absolute.
- *
- * @param {String} path
- * @return {Boolean}
- * @api private
- */
-
-exports.isAbsolute = function(path){
-  if ('/' === path[0]) return true;
-  if (':' === path[1] && ('\\' === path[2] || '/' === path[2])) return true; // Windows device path
-  if ('\\\\' === path.substring(0, 2)) return true; // Microsoft Azure absolute path
-};
-
-/**
- * Flatten the given `arr`.
- *
- * @param {Array} arr
- * @return {Array}
- * @api private
- */
-
-exports.flatten = deprecate.function(flatten,
-  'utils.flatten: use array-flatten npm module instead');
-
-/**
->>>>>>> 9375a9af
  * Normalize the given `type`, for example "html" becomes "text/html".
  *
  * @param {String} type
