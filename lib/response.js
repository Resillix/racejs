/**
 * Module dependencies.
 */

var deprecate = require('depd')('express');
var escapeHtml = require('escape-html');
var http = require('http');
var path = require('path');
var mixin = require('utils-merge');
var sign = require('cookie-signature').sign;
var normalizeType = require('./utils').normalizeType;
var normalizeTypes = require('./utils').normalizeTypes;
var setCharset = require('./utils').setCharset;
var contentDisposition = require('./utils').contentDisposition;
var statusCodes = http.STATUS_CODES;
var cookie = require('cookie');
var send = require('send');
var basename = path.basename;
var extname = path.extname;
var mime = send.mime;
var vary = require('vary');

/**
 * Response prototype.
 */

var res = module.exports = {
  __proto__: http.ServerResponse.prototype
};

/**
 * Set status `code`.
 *
 * @param {Number} code
 * @return {ServerResponse}
 * @api public
 */

res.status = function(code){
  this.statusCode = code;
  return this;
};

/**
 * Set Link header field with the given `links`.
 *
 * Examples:
 *
 *    res.links({
 *      next: 'http://api.example.com/users?page=2',
 *      last: 'http://api.example.com/users?page=5'
 *    });
 *
 * @param {Object} links
 * @return {ServerResponse}
 * @api public
 */

res.links = function(links){
  var link = this.get('Link') || '';
  if (link) link += ', ';
  return this.set('Link', link + Object.keys(links).map(function(rel){
    return '<' + links[rel] + '>; rel="' + rel + '"';
  }).join(', '));
};

/**
 * Send a response.
 *
 * Examples:
 *
 *     res.send(new Buffer('wahoo'));
 *     res.send({ some: 'json' });
 *     res.send('<p>some html</p>');
 *
 * @param {string|number|boolean|object|Buffer} body
 * @api public
 */

res.send = function send(body) {
  var chunk = body;
  var encoding;
  var len;
  var req = this.req;
  var type;

  // settings
  var app = this.app;

  // allow status / body
  if (arguments.length === 2) {
    // res.send(body, status) backwards compat
    if (typeof arguments[0] !== 'number' && typeof arguments[1] === 'number') {
      deprecate('res.send(body, status): Use res.status(status).send(body) instead');
      this.statusCode = arguments[1];
    } else {
      deprecate('res.send(status, body): Use res.status(status).send(body) instead');
      this.statusCode = arguments[0];
      chunk = arguments[1];
    }
  }

  // disambiguate res.send(status) and res.send(status, num)
  if (typeof chunk === 'number' && arguments.length === 1) {
    // res.send(status) will set status message as text string
    if (!this.get('Content-Type')) {
      this.type('txt');
    }

    deprecate('res.send(status): Use res.status(status).end() instead');
    this.statusCode = chunk;
    chunk = http.STATUS_CODES[chunk];
  }

  switch (typeof chunk) {
    // string defaulting to html
    case 'string':
      if (!this.get('Content-Type')) {
        this.type('html');
      }
      break;
    case 'boolean':
    case 'number':
    case 'object':
      if (chunk === null) {
        chunk = '';
      } else if (Buffer.isBuffer(chunk)) {
        if (!this.get('Content-Type')) {
          this.type('bin');
        }
      } else {
        return this.json(chunk);
      }
      break;
  }

  // write strings in utf-8
  if (typeof chunk === 'string') {
    encoding = 'utf8';
    type = this.get('Content-Type');

    // reflect this in content-type
    if (typeof type === 'string') {
      this.set('Content-Type', setCharset(type, 'utf-8'));
    }
  }

  // populate Content-Length
  if (chunk !== undefined) {
    if (!Buffer.isBuffer(chunk)) {
      // convert chunk to Buffer; saves later double conversions
      chunk = new Buffer(chunk, encoding);
      encoding = undefined;
    }

    len = chunk.length;
    this.set('Content-Length', len);
  }

  // method check
  var isHead = req.method === 'HEAD';

  // ETag support
  if (len !== undefined && (isHead || req.method === 'GET')) {
    var etag = app.get('etag fn');
    if (etag && !this.get('ETag')) {
      etag = etag(chunk, encoding);
      etag && this.set('ETag', etag);
    }
  }

  // freshness
  if (req.fresh) this.statusCode = 304;

  // strip irrelevant headers
  if (204 == this.statusCode || 304 == this.statusCode) {
    this.removeHeader('Content-Type');
    this.removeHeader('Content-Length');
    this.removeHeader('Transfer-Encoding');
    chunk = '';
  }

  // skip body for HEAD
  if (isHead) {
    this.end();
  }

  // respond
  this.end(chunk, encoding);

  return this;
};

/**
 * Send JSON response.
 *
 * Examples:
 *
 *     res.json(null);
 *     res.json({ user: 'tj' });
 *
 * @param {string|number|boolean|object} obj
 * @api public
 */

res.json = function json(obj) {
  var val = obj;

  // allow status / body
  if (arguments.length === 2) {
    // res.json(body, status) backwards compat
    if (typeof arguments[1] === 'number') {
      deprecate('res.json(obj, status): Use res.status(status).json(obj) instead');
      this.statusCode = arguments[1];
    } else {
      deprecate('res.json(status, obj): Use res.status(status).json(obj) instead');
      this.statusCode = arguments[0];
      val = arguments[1];
    }
  }

  // settings
  var app = this.app;
  var replacer = app.get('json replacer');
  var spaces = app.get('json spaces');
  var body = JSON.stringify(val, replacer, spaces);

  // content-type
  if (!this.get('Content-Type')) {
    this.set('Content-Type', 'application/json');
  }

  return this.send(body);
};

/**
 * Send JSON response with JSONP callback support.
 *
 * Examples:
 *
 *     res.jsonp(null);
 *     res.jsonp({ user: 'tj' });
 *
 * @param {string|number|boolean|object} obj
 * @api public
 */

res.jsonp = function jsonp(obj) {
  var val = obj;

  // allow status / body
  if (arguments.length === 2) {
    // res.json(body, status) backwards compat
    if (typeof arguments[1] === 'number') {
      deprecate('res.jsonp(obj, status): Use res.status(status).json(obj) instead');
      this.statusCode = arguments[1];
    } else {
      deprecate('res.jsonp(status, obj): Use res.status(status).jsonp(obj) instead');
      this.statusCode = arguments[0];
      val = arguments[1];
    }
  }

  // settings
  var app = this.app;
  var replacer = app.get('json replacer');
  var spaces = app.get('json spaces');
  var body = JSON.stringify(val, replacer, spaces);
  var callback = this.req.query[app.get('jsonp callback name')];

  // content-type
  if (!this.get('Content-Type')) {
    this.set('X-Content-Type-Options', 'nosniff');
    this.set('Content-Type', 'application/json');
  }

  // fixup callback
  if (Array.isArray(callback)) {
    callback = callback[0];
  }

  // jsonp
  if (typeof callback === 'string' && callback.length !== 0) {
    this.charset = 'utf-8';
    this.set('X-Content-Type-Options', 'nosniff');
    this.set('Content-Type', 'text/javascript');

    // restrict callback charset
    callback = callback.replace(/[^\[\]\w$.]/g, '');

    // replace chars not allowed in JavaScript that are in JSON
    body = body
      .replace(/\u2028/g, '\\u2028')
      .replace(/\u2029/g, '\\u2029');

    // the /**/ is a specific security mitigation for "Rosetta Flash JSONP abuse"
    // the typeof check is just to reduce client error noise
    body = '/**/ typeof ' + callback + ' === \'function\' && ' + callback + '(' + body + ');';
  }

  return this.send(body);
};

/**
 * Transfer the file at the given `path`.
 *
 * Automatically sets the _Content-Type_ response header field.
 * The callback `fn(err)` is invoked when the transfer is complete
 * or when an error occurs. Be sure to check `res.sentHeader`
 * if you wish to attempt responding, as the header and some data
 * may have already been transferred.
 *
 * Options:
 *
<<<<<<< HEAD
 *   - `maxAge`  defaulting to 0 (can be string converted by `ms`)
 *   - `root`    root directory for relative filenames
 *   - `headers` object of headers to serve with file
 *   - `hidden`  serve hidden files, defaulting to false
=======
 *   - `maxAge`   defaulting to 0
 *   - `root`     root directory for relative filenames
 *   - `dotfiles` serve dotfiles, defaulting to false; can be `"allow"` to send them
>>>>>>> 928952e7
 *
 * Other options are passed along to `send`.
 *
 * Examples:
 *
 *  The following example illustrates how `res.sendfile()` may
 *  be used as an alternative for the `static()` middleware for
 *  dynamic situations. The code backing `res.sendfile()` is actually
 *  the same code, so HTTP cache support etc is identical.
 *
 *     app.get('/user/:uid/photos/:file', function(req, res){
 *       var uid = req.params.uid
 *         , file = req.params.file;
 *
 *       req.user.mayViewFilesFrom(uid, function(yes){
 *         if (yes) {
 *           res.sendfile('/uploads/' + uid + '/' + file);
 *         } else {
 *           res.send(403, 'Sorry! you cant see that.');
 *         }
 *       });
 *     });
 *
 * @api public
 */

res.sendfile = function(path, options, fn){
  options = options || {};
  var self = this;
  var req = self.req;
  var next = this.req.next;
  var done;


  // support function as second arg
  if ('function' == typeof options) {
    fn = options;
    options = {};
  }

  // socket errors
  req.socket.on('error', error);

  // errors
  function error(err) {
    if (done) return;
    done = true;

    // clean up
    cleanup();

    // callback available
    if (fn) return fn(err);

    // delegate
    next(err);
  }

  // streaming
  function stream(stream) {
    if (done) return;
    cleanup();
    if (fn) stream.on('end', fn);
  }

  // cleanup
  function cleanup() {
    req.socket.removeListener('error', error);
  }

  // transfer
  var file = send(req, path, options);
  file.on('error', error);
  file.on('directory', next);
  file.on('stream', stream);

  if (options.headers) {
    // set headers on successful transfer
    file.on('headers', function headers(res) {
      var obj = options.headers;
      var keys = Object.keys(obj);

      for (var i = 0; i < keys.length; i++) {
        var k = keys[i];
        res.setHeader(k, obj[k]);
      }
    });
  }

  // pipe
  file.pipe(this);
  this.on('finish', cleanup);
};

/**
 * Transfer the file at the given `path` as an attachment.
 *
 * Optionally providing an alternate attachment `filename`,
 * and optional callback `fn(err)`. The callback is invoked
 * when the data transfer is complete, or when an error has
 * ocurred. Be sure to check `res.headersSent` if you plan to respond.
 *
 * This method uses `res.sendfile()`.
 *
 * @api public
 */

res.download = function(path, filename, fn){
  // support function as second arg
  if ('function' == typeof filename) {
    fn = filename;
    filename = null;
  }

  filename = filename || path;

  // set Content-Disposition when file is sent
  var headers = {
    'Content-Disposition': contentDisposition(filename)
  };

  return this.sendfile(path, { headers: headers }, fn);
};

/**
 * Set _Content-Type_ response header with `type` through `mime.lookup()`
 * when it does not contain "/", or set the Content-Type to `type` otherwise.
 *
 * Examples:
 *
 *     res.type('.html');
 *     res.type('html');
 *     res.type('json');
 *     res.type('application/json');
 *     res.type('png');
 *
 * @param {String} type
 * @return {ServerResponse} for chaining
 * @api public
 */

res.contentType =
res.type = function(type){
  return this.set('Content-Type', ~type.indexOf('/')
    ? type
    : mime.lookup(type));
};

/**
 * Respond to the Acceptable formats using an `obj`
 * of mime-type callbacks.
 *
 * This method uses `req.accepted`, an array of
 * acceptable types ordered by their quality values.
 * When "Accept" is not present the _first_ callback
 * is invoked, otherwise the first match is used. When
 * no match is performed the server responds with
 * 406 "Not Acceptable".
 *
 * Content-Type is set for you, however if you choose
 * you may alter this within the callback using `res.type()`
 * or `res.set('Content-Type', ...)`.
 *
 *    res.format({
 *      'text/plain': function(){
 *        res.send('hey');
 *      },
 *
 *      'text/html': function(){
 *        res.send('<p>hey</p>');
 *      },
 *
 *      'appliation/json': function(){
 *        res.send({ message: 'hey' });
 *      }
 *    });
 *
 * In addition to canonicalized MIME types you may
 * also use extnames mapped to these types:
 *
 *    res.format({
 *      text: function(){
 *        res.send('hey');
 *      },
 *
 *      html: function(){
 *        res.send('<p>hey</p>');
 *      },
 *
 *      json: function(){
 *        res.send({ message: 'hey' });
 *      }
 *    });
 *
 * By default Express passes an `Error`
 * with a `.status` of 406 to `next(err)`
 * if a match is not made. If you provide
 * a `.default` callback it will be invoked
 * instead.
 *
 * @param {Object} obj
 * @return {ServerResponse} for chaining
 * @api public
 */

res.format = function(obj){
  var req = this.req;
  var next = req.next;

  var fn = obj.default;
  if (fn) delete obj.default;
  var keys = Object.keys(obj);

  var key = req.accepts(keys);

  this.vary("Accept");

  if (key) {
    this.set('Content-Type', normalizeType(key).value);
    obj[key](req, this, next);
  } else if (fn) {
    fn();
  } else {
    var err = new Error('Not Acceptable');
    err.status = 406;
    err.types = normalizeTypes(keys).map(function(o){ return o.value });
    next(err);
  }

  return this;
};

/**
 * Set _Content-Disposition_ header to _attachment_ with optional `filename`.
 *
 * @param {String} filename
 * @return {ServerResponse}
 * @api public
 */

res.attachment = function(filename){
  if (filename) this.type(extname(filename));
  this.set('Content-Disposition', contentDisposition(filename));
  return this;
};

/**
 * Set header `field` to `val`, or pass
 * an object of header fields.
 *
 * Examples:
 *
 *    res.set('Foo', ['bar', 'baz']);
 *    res.set('Accept', 'application/json');
 *    res.set({ Accept: 'text/plain', 'X-API-Key': 'tobi' });
 *
 * Aliased as `res.header()`.
 *
 * @param {String|Object|Array} field
 * @param {String} val
 * @return {ServerResponse} for chaining
 * @api public
 */

res.set =
res.header = function header(field, val) {
  if (arguments.length === 2) {
    if (Array.isArray(val)) val = val.map(String);
    else val = String(val);
    if ('content-type' == field.toLowerCase() && !/;\s*charset\s*=/.test(val)) {
      var charset = mime.charsets.lookup(val.split(';')[0]);
      if (charset) val += '; charset=' + charset.toLowerCase();
    }
    this.setHeader(field, val);
  } else {
    for (var key in field) {
      this.set(key, field[key]);
    }
  }
  return this;
};

/**
 * Get value for header `field`.
 *
 * @param {String} field
 * @return {String}
 * @api public
 */

res.get = function(field){
  return this.getHeader(field);
};

/**
 * Clear cookie `name`.
 *
 * @param {String} name
 * @param {Object} options
 * @return {ServerResponse} for chaining
 * @api public
 */

res.clearCookie = function(name, options){
  var opts = { expires: new Date(1), path: '/' };
  return this.cookie(name, '', options
    ? mixin(opts, options)
    : opts);
};

/**
 * Set cookie `name` to `val`, with the given `options`.
 *
 * Options:
 *
 *    - `maxAge`   max-age in milliseconds, converted to `expires`
 *    - `signed`   sign the cookie
 *    - `path`     defaults to "/"
 *
 * Examples:
 *
 *    // "Remember Me" for 15 minutes
 *    res.cookie('rememberme', '1', { expires: new Date(Date.now() + 900000), httpOnly: true });
 *
 *    // save as above
 *    res.cookie('rememberme', '1', { maxAge: 900000, httpOnly: true })
 *
 * @param {String} name
 * @param {String|Object} val
 * @param {Options} options
 * @return {ServerResponse} for chaining
 * @api public
 */

res.cookie = function(name, val, options){
  options = mixin({}, options);
  var secret = this.req.secret;
  var signed = options.signed;
  if (signed && !secret) throw new Error('cookieParser("secret") required for signed cookies');
  if ('number' == typeof val) val = val.toString();
  if ('object' == typeof val) val = 'j:' + JSON.stringify(val);
  if (signed) val = 's:' + sign(val, secret);
  if ('maxAge' in options) {
    options.expires = new Date(Date.now() + options.maxAge);
    options.maxAge /= 1000;
  }
  if (null == options.path) options.path = '/';
  var headerVal = cookie.serialize(name, String(val), options);

  // supports multiple 'res.cookie' calls by getting previous value
  var prev = this.get('Set-Cookie');
  if (prev) {
    if (Array.isArray(prev)) {
      headerVal = prev.concat(headerVal);
    } else {
      headerVal = [prev, headerVal];
    }
  }
  this.set('Set-Cookie', headerVal);
  return this;
};


/**
 * Set the location header to `url`.
 *
 * The given `url` can also be "back", which redirects
 * to the _Referrer_ or _Referer_ headers or "/".
 *
 * Examples:
 *
 *    res.location('/foo/bar').;
 *    res.location('http://example.com');
 *    res.location('../login');
 *
 * @param {String} url
 * @return {ServerResponse} for chaining
 * @api public
 */

res.location = function(url){
  var req = this.req;

  // "back" is an alias for the referrer
  if ('back' == url) url = req.get('Referrer') || '/';

  // Respond
  this.set('Location', url);
  return this;
};

/**
 * Redirect to the given `url` with optional response `status`
 * defaulting to 302.
 *
 * The resulting `url` is determined by `res.location()`, so
 * it will play nicely with mounted apps, relative paths,
 * `"back"` etc.
 *
 * Examples:
 *
 *    res.redirect('/foo/bar');
 *    res.redirect('http://example.com');
 *    res.redirect(301, 'http://example.com');
 *    res.redirect('../login'); // /blog/post/1 -> /blog/login
 *
 * @api public
 */

res.redirect = function redirect(url) {
  var address = url;
  var body;
  var status = 302;

  // allow status / url
  if (arguments.length === 2) {
    if (typeof arguments[0] === 'number') {
      status = arguments[0];
      address = arguments[1];
    } else {
      deprecate('res.redirect(ur, status): Use res.redirect(status, url) instead');
      status = arguments[1];
    }
  }

  // Set location header
  this.location(address);
  address = this.get('Location');

  // Support text/{plain,html} by default
  this.format({
    text: function(){
      body = statusCodes[status] + '. Redirecting to ' + encodeURI(url);
    },

    html: function(){
      var u = escapeHtml(url);
      body = '<p>' + statusCodes[status] + '. Redirecting to <a href="' + u + '">' + u + '</a></p>';
    },

    default: function(){
      body = '';
    }
  });

  // Respond
  this.statusCode = status;
  this.set('Content-Length', Buffer.byteLength(body));

  if (this.req.method === 'HEAD') {
    this.end();
  }

  this.end(body);
};

/**
 * Add `field` to Vary. If already present in the Vary set, then
 * this call is simply ignored.
 *
 * @param {Array|String} field
 * @return {ServerResponse} for chaining
 * @api public
 */

res.vary = function(field){
  // checks for back-compat
  if (!field || (Array.isArray(field) && !field.length)) {
    deprecate('res.vary(): Provide a field name');
    return this;
  }

  vary(this, field);

  return this;
};

/**
 * Render `view` with the given `options` and optional callback `fn`.
 * When a callback function is given a response will _not_ be made
 * automatically, otherwise a response of _200_ and _text/html_ is given.
 *
 * Options:
 *
 *  - `cache`     boolean hinting to the engine it should cache
 *  - `filename`  filename of the view being rendered
 *
 * @api public
 */

res.render = function(view, options, fn){
  options = options || {};
  var self = this;
  var req = this.req;
  var app = req.app;

  // support callback function as second arg
  if ('function' == typeof options) {
    fn = options, options = {};
  }

  // merge res.locals
  options._locals = self.locals;

  // default callback to respond
  fn = fn || function(err, str){
    if (err) return req.next(err);
    self.send(str);
  };

  // render
  app.render(view, options, fn);
};<|MERGE_RESOLUTION|>--- conflicted
+++ resolved
@@ -312,16 +312,10 @@
  *
  * Options:
  *
-<<<<<<< HEAD
- *   - `maxAge`  defaulting to 0 (can be string converted by `ms`)
- *   - `root`    root directory for relative filenames
- *   - `headers` object of headers to serve with file
- *   - `hidden`  serve hidden files, defaulting to false
-=======
- *   - `maxAge`   defaulting to 0
+ *   - `maxAge`   defaulting to 0 (can be string converted by `ms`)
  *   - `root`     root directory for relative filenames
+ *   - `headers`  object of headers to serve with file
  *   - `dotfiles` serve dotfiles, defaulting to false; can be `"allow"` to send them
->>>>>>> 928952e7
  *
  * Other options are passed along to `send`.
  *
