{
  "name": "express",
  "description": "Sinatra inspired web development framework",
<<<<<<< HEAD
  "version": "4.0.0",
=======
  "version": "3.5.2",
>>>>>>> d5815922
  "author": "TJ Holowaychuk <tj@vision-media.ca>",
  "contributors": [
    {
      "name": "TJ Holowaychuk",
      "email": "tj@vision-media.ca"
    },
    {
      "name": "Aaron Heckmann",
      "email": "aaron.heckmann+github@gmail.com"
    },
    {
      "name": "Ciaran Jessup",
      "email": "ciaranj@gmail.com"
    },
    {
      "name": "Guillermo Rauch",
      "email": "rauchg@gmail.com"
    },
    {
      "name": "Jonathan Ong",
      "email": "me@jongleberry.com"
    },
    {
      "name": "Roman Shtylman",
      "email": "shtylman+expressjs@gmail.com"
    }
  ],
  "dependencies": {
<<<<<<< HEAD
    "parseurl": "1.0.1",
    "accepts": "1.0.1",
    "type-is": "1.1.0",
    "range-parser": "1.0.0",
    "cookie": "0.1.1",
=======
    "connect": "2.14.5",
    "commander": "1.3.2",
    "range-parser": "1.0.0",
    "mkdirp": "0.4.0",
    "cookie": "0.1.2",
>>>>>>> d5815922
    "buffer-crc32": "0.2.1",
    "fresh": "0.2.2",
    "methods": "0.1.0",
    "send": "0.3.0",
    "cookie-signature": "1.0.3",
    "merge-descriptors": "0.0.2",
    "utils-merge": "1.0.0",
    "escape-html": "1.0.1",
    "qs": "0.6.6",
    "serve-static": "1.0.4",
    "path-to-regexp": "0.1.2",
    "debug": ">= 0.7.3 < 1"
  },
  "devDependencies": {
    "ejs": "~0.8.4",
    "mocha": "~1.18.2",
    "jade": "~0.30.0",
    "hjs": "~0.0.6",
    "stylus": "~0.40.0",
    "should": "~2.1.1",
    "connect-redis": "~1.4.5",
    "marked": "0.2.10",
<<<<<<< HEAD
    "supertest": "~0.9.0",
    "body-parser": "1.0.0",
    "method-override": "1.0.0",
    "cookie-parser": "1.0.1",
    "static-favicon": "1.0.0",
    "express-session": "1.0.1",
    "morgan": "1.0.0",
    "vhost": "1.0.0"
=======
    "supertest": "~0.11.0"
>>>>>>> d5815922
  },
  "keywords": [
    "express",
    "framework",
    "sinatra",
    "web",
    "rest",
    "restful",
    "router",
    "app",
    "api"
  ],
  "repository": "git://github.com/visionmedia/express",
  "scripts": {
    "prepublish": "npm prune",
    "test": "make test"
  },
  "engines": {
    "node": ">= 0.8.0"
  },
  "license": "MIT"
}<|MERGE_RESOLUTION|>--- conflicted
+++ resolved
@@ -1,11 +1,7 @@
 {
   "name": "express",
   "description": "Sinatra inspired web development framework",
-<<<<<<< HEAD
   "version": "4.0.0",
-=======
-  "version": "3.5.2",
->>>>>>> d5815922
   "author": "TJ Holowaychuk <tj@vision-media.ca>",
   "contributors": [
     {
@@ -34,19 +30,11 @@
     }
   ],
   "dependencies": {
-<<<<<<< HEAD
     "parseurl": "1.0.1",
     "accepts": "1.0.1",
     "type-is": "1.1.0",
     "range-parser": "1.0.0",
-    "cookie": "0.1.1",
-=======
-    "connect": "2.14.5",
-    "commander": "1.3.2",
-    "range-parser": "1.0.0",
-    "mkdirp": "0.4.0",
     "cookie": "0.1.2",
->>>>>>> d5815922
     "buffer-crc32": "0.2.1",
     "fresh": "0.2.2",
     "methods": "0.1.0",
@@ -69,8 +57,7 @@
     "should": "~2.1.1",
     "connect-redis": "~1.4.5",
     "marked": "0.2.10",
-<<<<<<< HEAD
-    "supertest": "~0.9.0",
+    "supertest": "~0.11.0",
     "body-parser": "1.0.0",
     "method-override": "1.0.0",
     "cookie-parser": "1.0.1",
@@ -78,9 +65,6 @@
     "express-session": "1.0.1",
     "morgan": "1.0.0",
     "vhost": "1.0.0"
-=======
-    "supertest": "~0.11.0"
->>>>>>> d5815922
   },
   "keywords": [
     "express",
