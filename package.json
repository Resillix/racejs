--- conflicted
+++ resolved
@@ -1,11 +1,7 @@
 {
   "name": "express",
   "description": "Fast, unopinionated, minimalist web framework",
-<<<<<<< HEAD
   "version": "5.0.0-beta.3",
-=======
-  "version": "4.19.2",
->>>>>>> 2ec589c1
   "author": "TJ Holowaychuk <tj@vision-media.ca>",
   "contributors": [
     "Aaron Heckmann <aaron.heckmann+github@gmail.com>",
