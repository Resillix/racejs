
var express = require('../')
  , request = require('supertest')
  , assert = require('assert');

describe('res', function(){
  describe('.sendfile(path, fn)', function(){
    it('should invoke the callback when complete', function(done){
      var app = express();

      app.use(function(req, res){
        res.sendfile('test/fixtures/user.html', done)
      });

      request(app)
      .get('/')
      .expect(200)
      .end(function(){});
    })

    it('should utilize the same options as express.static()', function(done){
      var app = express();

      app.use(function(req, res){
        res.sendfile('test/fixtures/user.html', { maxAge: 60000 });
      });

      request(app)
      .get('/')
      .expect('Cache-Control', 'public, max-age=60')
      .end(done);
    })

    it('should invoke the callback on 404', function(done){
      var app = express()
        , calls = 0;

      app.use(function(req, res){
        res.sendfile('test/fixtures/nope.html', function(err){
          ++calls;
          assert(!res.headersSent);
          res.send(err.message);
        });
      });

      request(app)
      .get('/')
      .end(function(err, res){
        assert(1 == calls, 'called too many times');
        res.text.should.startWith("ENOENT, stat");
        res.statusCode.should.equal(200);
        done();
      });
    })

    it('should not override manual content-types', function(done){
      var app = express();

      app.use(function(req, res){
        res.contentType('txt');
        res.sendfile('test/fixtures/user.html');
      });

      request(app)
      .get('/')
      .expect('Content-Type', 'text/plain; charset=utf-8')
      .end(done);
    })

    it('should invoke the callback on 403', function(done){
      var app = express()
        , calls = 0;

      app.use(function(req, res){
        res.sendfile('test/fixtures/foo/../user.html', function(err){
          assert(!res.headersSent);
          ++calls;
          res.send(err.message);
        });
      });

      request(app)
      .get('/')
      .expect('Forbidden')
      .expect(200, done);
    })

    it('should invoke the callback on socket error', function(done){
      var app = express()
        , calls = 0;

      app.use(function(req, res){
        res.sendfile('test/fixtures/user.html', function(err){
          assert(!res.headersSent);
          req.socket.listeners('error').should.have.length(1); // node's original handler
          done();
        });

        req.socket.emit('error', new Error('broken!'));
      });

      request(app)
      .get('/')
      .end(function(){});
    })
  })

  describe('.sendfile(path)', function(){
    it('should not serve dotfiles', function(done){
      var app = express();

      app.use(function(req, res){
        res.sendfile('test/fixtures/.name');
      });

      request(app)
      .get('/')
      .expect(404, done);
    })

    it('should accept dotfiles option', function(done){
      var app = express();

      app.use(function(req, res){
        res.sendfile('test/fixtures/.name', { dotfiles: 'allow' });
      });

      request(app)
      .get('/')
      .expect(200, 'tobi', done);
    })

<<<<<<< HEAD
    it('should accept headers option', function(done){
      var app = express();
      var headers = {
         'x-success': 'sent',
         'x-other': 'done'
      };

      app.use(function(req, res){
        res.sendfile('test/fixtures/user.html', { headers: headers });
=======
    it('should transfer a file', function (done) {
      var app = express();

      app.use(function (req, res) {
        res.sendfile('test/fixtures/name.txt');
>>>>>>> 15590d75
      });

      request(app)
      .get('/')
<<<<<<< HEAD
      .expect('x-success', 'sent')
      .expect('x-other', 'done')
      .expect(200, done);
    })

    it('should ignore headers option on 404', function(done){
      var app = express();
      var headers = { 'x-success': 'sent' };

      app.use(function(req, res){
        res.sendfile('test/fixtures/user.nothing', { headers: headers });
=======
      .expect(200, 'tobi', done);
    });

    it('should transfer a directory index file', function (done) {
      var app = express();

      app.use(function (req, res) {
        res.sendfile('test/fixtures/blog/');
>>>>>>> 15590d75
      });

      request(app)
      .get('/')
<<<<<<< HEAD
      .expect(404, function (err, res) {
        if (err) return done(err);
        res.headers.should.not.have.property('x-success');
        done();
      });
    })
=======
      .expect(200, '<b>index</b>', done);
    });
>>>>>>> 15590d75

    describe('with an absolute path', function(){
      it('should transfer the file', function(done){
        var app = express();

        app.use(function(req, res){
          res.sendfile(__dirname + '/fixtures/user.html');
        });

        request(app)
        .get('/')
        .end(function(err, res){
          res.text.should.equal('<p>{{user.name}}</p>');
          res.headers.should.have.property('content-type', 'text/html; charset=UTF-8');
          done();
        });
      })
    })

    describe('with a relative path', function(){
      it('should transfer the file', function(done){
        var app = express();

        app.use(function(req, res){
          res.sendfile('test/fixtures/user.html');
        });

        request(app)
        .get('/')
        .end(function(err, res){
          res.text.should.equal('<p>{{user.name}}</p>');
          res.headers.should.have.property('content-type', 'text/html; charset=UTF-8');
          done();
        });
      })

      it('should serve relative to "root"', function(done){
        var app = express();

        app.use(function(req, res){
          res.sendfile('user.html', { root: 'test/fixtures/' });
        });

        request(app)
        .get('/')
        .end(function(err, res){
          res.text.should.equal('<p>{{user.name}}</p>');
          res.headers.should.have.property('content-type', 'text/html; charset=UTF-8');
          done();
        });
      })

      it('should consider ../ malicious when "root" is not set', function(done){
        var app = express();

        app.use(function(req, res){
          res.sendfile('test/fixtures/foo/../user.html');
        });

        request(app)
        .get('/')
        .expect(403, done);
      })

      it('should allow ../ when "root" is set', function(done){
        var app = express();

        app.use(function(req, res){
          res.sendfile('foo/../user.html', { root: 'test/fixtures' });
        });

        request(app)
        .get('/')
        .expect(200, done);
      })

      it('should disallow requesting out of "root"', function(done){
        var app = express();

        app.use(function(req, res){
          res.sendfile('foo/../../user.html', { root: 'test/fixtures' });
        });

        request(app)
        .get('/')
        .expect(403, done);
      })

      it('should next(404) when not found', function(done){
        var app = express()
          , calls = 0;

        app.use(function(req, res){
          res.sendfile('user.html');
        });

        app.use(function(req, res){
          assert(0, 'this should not be called');
        });

        app.use(function(err, req, res, next){
          ++calls;
          next(err);
        });

        request(app)
        .get('/')
        .end(function(err, res){
          res.statusCode.should.equal(404);
          calls.should.equal(1);
          done();
        });
      })

      describe('with non-GET', function(){
        it('should still serve', function(done){
          var app = express()
            , calls = 0;

          app.use(function(req, res){
            res.sendfile(__dirname + '/fixtures/name.txt');
          });

          request(app)
          .get('/')
          .expect('tobi', done);
        })
      })
    })
  })
})<|MERGE_RESOLUTION|>--- conflicted
+++ resolved
@@ -130,7 +130,6 @@
       .expect(200, 'tobi', done);
     })
 
-<<<<<<< HEAD
     it('should accept headers option', function(done){
       var app = express();
       var headers = {
@@ -140,18 +139,10 @@
 
       app.use(function(req, res){
         res.sendfile('test/fixtures/user.html', { headers: headers });
-=======
-    it('should transfer a file', function (done) {
-      var app = express();
-
-      app.use(function (req, res) {
-        res.sendfile('test/fixtures/name.txt');
->>>>>>> 15590d75
-      });
-
-      request(app)
-      .get('/')
-<<<<<<< HEAD
+      });
+
+      request(app)
+      .get('/')
       .expect('x-success', 'sent')
       .expect('x-other', 'done')
       .expect(200, done);
@@ -163,31 +154,40 @@
 
       app.use(function(req, res){
         res.sendfile('test/fixtures/user.nothing', { headers: headers });
-=======
-      .expect(200, 'tobi', done);
-    });
-
-    it('should transfer a directory index file', function (done) {
-      var app = express();
-
-      app.use(function (req, res) {
-        res.sendfile('test/fixtures/blog/');
->>>>>>> 15590d75
-      });
-
-      request(app)
-      .get('/')
-<<<<<<< HEAD
+      });
+
+      request(app)
+      .get('/')
       .expect(404, function (err, res) {
         if (err) return done(err);
         res.headers.should.not.have.property('x-success');
         done();
       });
     })
-=======
+
+    it('should transfer a file', function (done) {
+      var app = express();
+
+      app.use(function (req, res) {
+        res.sendfile('test/fixtures/name.txt');
+      });
+
+      request(app)
+      .get('/')
+      .expect(200, 'tobi', done);
+    });
+
+    it('should transfer a directory index file', function (done) {
+      var app = express();
+
+      app.use(function (req, res) {
+        res.sendfile('test/fixtures/blog/');
+      });
+
+      request(app)
+      .get('/')
       .expect(200, '<b>index</b>', done);
     });
->>>>>>> 15590d75
 
     describe('with an absolute path', function(){
       it('should transfer the file', function(done){
